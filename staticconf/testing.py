--- conflicted
+++ resolved
@@ -12,13 +12,8 @@
         flatten             = kwargs.pop('flatten', True)
         config_data         = dict(*args, **kwargs)
         self.namespace      = config.get_namespace(name)
-<<<<<<< HEAD
-        self.config_data    = (dict(loader.flatten_dict(config_data))
-                               if flatten else config_data)
-=======
         self.config_data    = (dict(loader.flatten_dict(config_data)) if flatten
                               else config_data)
->>>>>>> 80cf1cbf
         self.old_values     = None
 
     def setup(self):
